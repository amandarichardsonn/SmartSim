--- conflicted
+++ resolved
@@ -291,13 +291,8 @@
         ),
     ),
 )
-<<<<<<< HEAD
-def test_formatting_launch_args(echo_executable_like, args, expected, test_dir):
-    cmd, path = SlurmArgBuilder(args).finalize(echo_executable_like, {}, test_dir)
+
+def test_formatting_launch_args(mock_echo_executable, args, expected, test_dir):
+    cmd, path = _as_srun_command(SlurmLaunchArguments(args), mock_echo_executable, {})
     assert tuple(cmd) == expected
-    assert path == test_dir
-=======
-def test_formatting_launch_args(mock_echo_executable, args, expected):
-    cmd = _as_srun_command(SlurmLaunchArguments(args), mock_echo_executable, {})
-    assert tuple(cmd) == expected
->>>>>>> b729e915
+    assert path == test_dir