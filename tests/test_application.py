--- conflicted
+++ resolved
@@ -61,21 +61,6 @@
     assert exe_args is a.exe_args
 
 
-<<<<<<< HEAD
-=======
-def test_application_file_parameters_property():
-    file_parameters = {"h": [5, 6, 7, 8]}
-    a = Application(
-        "test_name",
-        exe="echo",
-        file_parameters=file_parameters,
-    )
-    file_parameters = a.file_parameters
-
-    assert file_parameters is a.file_parameters
-
-
->>>>>>> a39246ed
 def test_application_key_prefixing_property():
     key_prefixing_enabled = True
     a = Application("test_name", exe="echo", exe_args=["spam", "eggs"])
@@ -147,28 +132,6 @@
         application.exe_args = [1, 2, 3]
 
 
-@pytest.mark.parametrize(
-    "file_params",
-    (
-        pytest.param(["invalid"], id="Not a mapping"),
-        pytest.param({"1": 2}, id="Value is not mapping of str and str"),
-        pytest.param({1: "2"}, id="Key is not mapping of str and str"),
-        pytest.param({1: 2}, id="Values not mapping of str and str"),
-    ),
-)
-def test_application_type_file_parameters(file_params):
-    application = Application(
-        "test_name",
-        exe="echo",
-        exe_args=["spam", "eggs"],
-    )
-    with pytest.raises(
-        TypeError,
-        match="file_parameters argument was not of type mapping of str and str",
-    ):
-        application.file_parameters = file_params
-
-
 def test_application_type_incoming_entities():
 
     application = Application(
