# BSD 2-Clause License
#
# Copyright (c) 2021-2024, Hewlett Packard Enterprise
# All rights reserved.
#
# Redistribution and use in source and binary forms, with or without
# modification, are permitted provided that the following conditions are met:
#
# 1. Redistributions of source code must retain the above copyright notice, this
#    list of conditions and the following disclaimer.
#
# 2. Redistributions in binary form must reproduce the above copyright notice,
#    this list of conditions and the following disclaimer in the documentation
#    and/or other materials provided with the distribution.
#
# THIS SOFTWARE IS PROVIDED BY THE COPYRIGHT HOLDERS AND CONTRIBUTORS "AS IS"
# AND ANY EXPRESS OR IMPLIED WARRANTIES, INCLUDING, BUT NOT LIMITED TO, THE
# IMPLIED WARRANTIES OF MERCHANTABILITY AND FITNESS FOR A PARTICULAR PURPOSE ARE
# DISCLAIMED. IN NO EVENT SHALL THE COPYRIGHT HOLDER OR CONTRIBUTORS BE LIABLE
# FOR ANY DIRECT, INDIRECT, INCIDENTAL, SPECIAL, EXEMPLARY, OR CONSEQUENTIAL
# DAMAGES (INCLUDING, BUT NOT LIMITED TO, PROCUREMENT OF SUBSTITUTE GOODS OR
# SERVICES; LOSS OF USE, DATA, OR PROFITS; OR BUSINESS INTERRUPTION) HOWEVER
# CAUSED AND ON ANY THEORY OF LIABILITY, WHETHER IN CONTRACT, STRICT LIABILITY,
# OR TORT (INCLUDING NEGLIGENCE OR OTHERWISE) ARISING IN ANY WAY OUT OF THE USE
# OF THIS SOFTWARE, EVEN IF ADVISED OF THE POSSIBILITY OF SUCH DAMAGE.

# Generation Strategies

from __future__ import annotations

import functools
import itertools
import random
import typing as t

from smartsim.error import errors

<<<<<<< HEAD
from .param_data_class import ParamSet

TPermutationStrategy = t.Callable[
    [t.Mapping[str, t.Sequence[str]], t.Mapping[str, t.Sequence[t.Sequence[str]]], int],
    list[ParamSet],
]

_REGISTERED_STRATEGIES: t.Final[dict[str, TPermutationStrategy]] = {}


def _register(name: str) -> t.Callable[
    [TPermutationStrategy],
    TPermutationStrategy,
]:
    def _impl(fn: TPermutationStrategy) -> TPermutationStrategy:
=======
# Type alias for the shape of a permutation strategy callable
PermutationStrategyType: t.TypeAlias = t.Callable[
    [t.Mapping[str, t.Sequence[str]], int], list[dict[str, str]]
]

# Map of globally registered strategy names to registered strategy callables
_REGISTERED_STRATEGIES: t.Final[dict[str, PermutationStrategyType]] = {}


def _register(name: str) -> t.Callable[
    [PermutationStrategyType],
    PermutationStrategyType,
]:
    """Create a decorator to globally register a permutation strategy under a
    given name.

    :param name: The name under which to register a strategy
    :return: A decorator to register a permutation strategy function
    """

    def _impl(fn: PermutationStrategyType) -> PermutationStrategyType:
        """Add a strategy function to the globally registered strategies under
        the `name` caught in the closure.

        :param fn: A permutation strategy
        :returns: The original strategy, unaltered
        :raises ValueError: A strategy under name caught in the closure has
            already been registered
        """
>>>>>>> 1ceba454
        if name in _REGISTERED_STRATEGIES:
            msg = f"A strategy with the name '{name}' has already been registered"
            raise ValueError(msg)
        _REGISTERED_STRATEGIES[name] = fn
        return fn

    return _impl


<<<<<<< HEAD
def resolve(strategy: str | TPermutationStrategy) -> TPermutationStrategy:
    if callable(strategy):
        return _make_safe_custom_strategy(strategy)
=======
def resolve(strategy: str | PermutationStrategyType) -> PermutationStrategyType:
    """Look-up or sanitize a permutation strategy:

        - When `strategy` is a `str` it will look for a globally registered
          strategy function by that name.

        - When `strategy` is a `callable` it is will return a sanitized
          strategy function.

    :param strategy: The name of a registered strategy or a custom
        permutation strategy
    :return: A valid permutation strategy callable
    """
    if callable(strategy):
        return _make_sanitized_custom_strategy(strategy)
>>>>>>> 1ceba454
    try:
        return _REGISTERED_STRATEGIES[strategy]
    except KeyError:
        raise ValueError(
            f"Failed to find an ensembling strategy by the name of '{strategy}'."
            f"All known strategies are:\n{', '.join(_REGISTERED_STRATEGIES)}"
        ) from None


<<<<<<< HEAD
def _make_safe_custom_strategy(fn: TPermutationStrategy) -> TPermutationStrategy:
    @functools.wraps(fn)
    def _impl(
        params: t.Optional[t.Mapping[str, t.Sequence[str]]],
        exe_args: t.Optional[t.Mapping[str, t.Sequence[t.Sequence[str]]]],
        n_permutations: int = 0,
    ) -> list[ParamSet]:
        try:
            permutations = fn(params, exe_args, n_permutations)
        except Exception as e:
            raise errors.UserStrategyError(str(fn)) from e
        if not isinstance(permutations, list) or not all(
            isinstance(permutation, ParamSet) for permutation in permutations
=======
def _make_sanitized_custom_strategy(
    fn: PermutationStrategyType,
) -> PermutationStrategyType:
    """Take a callable that satisfies the shape of a permutation strategy and
    return a sanitized version for future callers.

    The sanitized version of the permutation strategy will intercept any
    exceptions raised by the original permutation and re-raise a
    `UserStrategyError`.

    The sanitized version will also check the type of the value returned from
    the original callable, and if it does conform to the expected return type,
    a `UserStrategyError` will be raised.

    :param fn: A custom user strategy function
    :return: A sanitized version of the custom strategy function
    """

    @functools.wraps(fn)
    def _impl(
        params: t.Mapping[str, t.Sequence[str]], n_permutations: int
    ) -> list[dict[str, str]]:
        try:
            permutations = fn(params, n_permutations)
        except Exception as e:
            raise errors.UserStrategyError(str(fn)) from e
        if not isinstance(permutations, list) or not all(
            isinstance(permutation, dict) for permutation in permutations
>>>>>>> 1ceba454
        ):
            raise errors.UserStrategyError(str(fn))
        return permutations

    return _impl


# create permutations of all parameters
# single application if parameters only have one value
@_register("all_perm")
def create_all_permutations(
<<<<<<< HEAD
    file_params: t.Mapping[str, t.Sequence[str]],
    exe_arg_params: t.Mapping[str, t.Sequence[t.Sequence[str]]],
    _n_permutations: int = 0,
) -> list[ParamSet]:
    # Generate all possible permutations of parameter values
    file_params_permutations = itertools.product(*file_params.values())
    # Create dictionaries for each parameter permutation
    param_zip = [
        dict(zip(file_params, permutation)) for permutation in file_params_permutations
    ][:_n_permutations]
    # Generate all possible permutations of executable arguments
    exe_arg_params_permutations = itertools.product(*exe_arg_params.values())
    # Create dictionaries for each executable argument permutation
    exe_arg_zip = [
        dict(zip(exe_arg_params, permutation))
        for permutation in exe_arg_params_permutations
    ][:_n_permutations]
    # Combine parameter and executable argument dictionaries
    combinations = itertools.product(param_zip, exe_arg_zip)
    # Combine the parameter sets from 'param_zip' and 'exe_arg_zip' using itertools.zip_longest
    param_set = (ParamSet(file_param, exe_arg) for file_param, exe_arg in combinations)
    slice = itertools.islice(param_set, _n_permutations)
    return list(slice)
=======
    params: t.Mapping[str, t.Sequence[str]],
    _n_permutations: int = 0,
    # ^^^^^^^^^^^^^
    # TODO: Really don't like that this attr is ignored, but going to leave it
    #       as the original impl for now. Will change if requested!
) -> list[dict[str, str]]:
    """Take a mapping parameters to possible values and return a sequence of
    all possible permutations of those parameters.

    For example calling:

    .. highlight:: python
    .. code-block:: python

        create_all_permutations({"A": ["1", "2"],
                                 "B": ["3", "4"]})

    Would result in the following permutations (not necessarily in this order):

    .. highlight:: python
    .. code-block:: python

        [{"A": "1", "B": "3"},
         {"A": "1", "B": "4"},
         {"A": "2", "B": "3"},
         {"A": "2", "B": "4"}]
>>>>>>> 1ceba454

    :param params: A mapping of parameter names to possible values
    :param _n_permutations: <ignored>
    :return: A sequence of mappings of all possible permutations
    """
    permutations = itertools.product(*params.values())
    return [dict(zip(params, permutation)) for permutation in permutations]

<<<<<<< HEAD
@_register("step")
def step_values(
    params: t.Mapping[str, t.Sequence[str]],
    exe_args: t.Mapping[str, t.Sequence[t.Sequence[str]]],
    _n_permutations: int = 0,
) -> list[ParamSet]:
    # Zip the values of the 'params' dictionary
    param_zip = zip(*params.values())
    # Create a list of dictionaries, where each dictionary represents a combination of parameter values
    # Limit the list to '_n_permutations' elements
    param_zip = [dict(zip(params, step)) for step in param_zip][:_n_permutations]
    # Zip the values of the 'exe_args' dictionary
    exe_arg_zip = zip(*exe_args.values())
    # Create a list of dictionaries, where each dictionary represents a combination of executable argument values
    # Limit the list to '_n_permutations' elements
    exe_arg_zip = [dict(zip(exe_args, step)) for step in exe_arg_zip][:_n_permutations]
    # Combine the parameter sets from 'param_zip' and 'exe_arg_zip' using itertools.zip_longest
    param_set = (
        ParamSet(file_param, exe_arg)
        for (file_param, exe_arg) in itertools.zip_longest(param_zip, exe_arg_zip)
    )
    # Limit the generator to '_n_permutations' elements
    slice = itertools.islice(param_set, _n_permutations)
    # Convert the limited generator to a list and return it
    return list(slice)
=======

@_register("step")
def step_values(
    params: t.Mapping[str, t.Sequence[str]], _n_permutations: int = 0
) -> list[dict[str, str]]:
    """Take a mapping parameters to possible values and return a sequence of
    stepped values until a possible values sequence runs out of possible
    values.

    For example calling:

    .. highlight:: python
    .. code-block:: python

        step_values({"A": ["1", "2"],
                     "B": ["3", "4"]})

    Would result in the following permutations:
>>>>>>> 1ceba454

    .. highlight:: python
    .. code-block:: python

<<<<<<< HEAD
@_register("random")
def random_permutations(
    params: t.Mapping[str, t.Sequence[str]],
    exe_args: t.Mapping[str, t.Sequence[t.Sequence[str]]],
    _n_permutations: int = 0,
) -> list[ParamSet]:
    # Generate all possible permutations of parameters and executable arguments
    permutations = create_all_permutations(params, exe_args, _n_permutations)
    # If '_n_permutations' is specified and within a valid range, sample from the
    # available permutations
    if 0 < _n_permutations < len(permutations):
        permutations = random.sample(permutations, _n_permutations)
    # Return the list of permutations
=======
        [{"A": "1", "B": "3"},
         {"A": "2", "B": "4"}]

    :param params: A mapping of parameter names to possible values
    :param _n_permutations: <ignored>
    :return: A sequence of mappings of stepped values
    """
    steps = zip(*params.values())
    return [dict(zip(params, step)) for step in steps]


@_register("random")
def random_permutations(
    params: t.Mapping[str, t.Sequence[str]], n_permutations: int = 0
) -> list[dict[str, str]]:
    """Take a mapping parameters to possible values and return a sequence of
    length `n_permutations`  sampled randomly from all possible permutations

    :param params: A mapping of parameter names to possible values
    :param n_permutations: The maximum number of permutations to sample from
        the sequence of all permutations
    :return: A sequence of mappings of sampled permutations
    """
    permutations = create_all_permutations(params, 0)

    # sample from available permutations if n_permutations is specified
    if 0 < n_permutations < len(permutations):
        permutations = random.sample(permutations, n_permutations)

>>>>>>> 1ceba454
    return permutations<|MERGE_RESOLUTION|>--- conflicted
+++ resolved
@@ -35,26 +35,11 @@
 
 from smartsim.error import errors
 
-<<<<<<< HEAD
 from .param_data_class import ParamSet
 
 TPermutationStrategy = t.Callable[
     [t.Mapping[str, t.Sequence[str]], t.Mapping[str, t.Sequence[t.Sequence[str]]], int],
     list[ParamSet],
-]
-
-_REGISTERED_STRATEGIES: t.Final[dict[str, TPermutationStrategy]] = {}
-
-
-def _register(name: str) -> t.Callable[
-    [TPermutationStrategy],
-    TPermutationStrategy,
-]:
-    def _impl(fn: TPermutationStrategy) -> TPermutationStrategy:
-=======
-# Type alias for the shape of a permutation strategy callable
-PermutationStrategyType: t.TypeAlias = t.Callable[
-    [t.Mapping[str, t.Sequence[str]], int], list[dict[str, str]]
 ]
 
 # Map of globally registered strategy names to registered strategy callables
@@ -81,7 +66,6 @@
         :raises ValueError: A strategy under name caught in the closure has
             already been registered
         """
->>>>>>> 1ceba454
         if name in _REGISTERED_STRATEGIES:
             msg = f"A strategy with the name '{name}' has already been registered"
             raise ValueError(msg)
@@ -91,11 +75,6 @@
     return _impl
 
 
-<<<<<<< HEAD
-def resolve(strategy: str | TPermutationStrategy) -> TPermutationStrategy:
-    if callable(strategy):
-        return _make_safe_custom_strategy(strategy)
-=======
 def resolve(strategy: str | PermutationStrategyType) -> PermutationStrategyType:
     """Look-up or sanitize a permutation strategy:
 
@@ -111,7 +90,6 @@
     """
     if callable(strategy):
         return _make_sanitized_custom_strategy(strategy)
->>>>>>> 1ceba454
     try:
         return _REGISTERED_STRATEGIES[strategy]
     except KeyError:
@@ -121,8 +99,24 @@
         ) from None
 
 
-<<<<<<< HEAD
-def _make_safe_custom_strategy(fn: TPermutationStrategy) -> TPermutationStrategy:
+def _make_sanitized_custom_strategy(
+    fn: PermutationStrategyType,
+) -> PermutationStrategyType:
+    """Take a callable that satisfies the shape of a permutation strategy and
+    return a sanitized version for future callers.
+
+    The sanitized version of the permutation strategy will intercept any
+    exceptions raised by the original permutation and re-raise a
+    `UserStrategyError`.
+
+    The sanitized version will also check the type of the value returned from
+    the original callable, and if it does conform to the expected return type,
+    a `UserStrategyError` will be raised.
+
+    :param fn: A custom user strategy function
+    :return: A sanitized version of the custom strategy function
+    """
+
     @functools.wraps(fn)
     def _impl(
         params: t.Optional[t.Mapping[str, t.Sequence[str]]],
@@ -135,36 +129,6 @@
             raise errors.UserStrategyError(str(fn)) from e
         if not isinstance(permutations, list) or not all(
             isinstance(permutation, ParamSet) for permutation in permutations
-=======
-def _make_sanitized_custom_strategy(
-    fn: PermutationStrategyType,
-) -> PermutationStrategyType:
-    """Take a callable that satisfies the shape of a permutation strategy and
-    return a sanitized version for future callers.
-
-    The sanitized version of the permutation strategy will intercept any
-    exceptions raised by the original permutation and re-raise a
-    `UserStrategyError`.
-
-    The sanitized version will also check the type of the value returned from
-    the original callable, and if it does conform to the expected return type,
-    a `UserStrategyError` will be raised.
-
-    :param fn: A custom user strategy function
-    :return: A sanitized version of the custom strategy function
-    """
-
-    @functools.wraps(fn)
-    def _impl(
-        params: t.Mapping[str, t.Sequence[str]], n_permutations: int
-    ) -> list[dict[str, str]]:
-        try:
-            permutations = fn(params, n_permutations)
-        except Exception as e:
-            raise errors.UserStrategyError(str(fn)) from e
-        if not isinstance(permutations, list) or not all(
-            isinstance(permutation, dict) for permutation in permutations
->>>>>>> 1ceba454
         ):
             raise errors.UserStrategyError(str(fn))
         return permutations
@@ -176,7 +140,6 @@
 # single application if parameters only have one value
 @_register("all_perm")
 def create_all_permutations(
-<<<<<<< HEAD
     file_params: t.Mapping[str, t.Sequence[str]],
     exe_arg_params: t.Mapping[str, t.Sequence[t.Sequence[str]]],
     _n_permutations: int = 0,
@@ -200,43 +163,8 @@
     param_set = (ParamSet(file_param, exe_arg) for file_param, exe_arg in combinations)
     slice = itertools.islice(param_set, _n_permutations)
     return list(slice)
-=======
-    params: t.Mapping[str, t.Sequence[str]],
-    _n_permutations: int = 0,
-    # ^^^^^^^^^^^^^
-    # TODO: Really don't like that this attr is ignored, but going to leave it
-    #       as the original impl for now. Will change if requested!
-) -> list[dict[str, str]]:
-    """Take a mapping parameters to possible values and return a sequence of
-    all possible permutations of those parameters.
-
-    For example calling:
-
-    .. highlight:: python
-    .. code-block:: python
-
-        create_all_permutations({"A": ["1", "2"],
-                                 "B": ["3", "4"]})
-
-    Would result in the following permutations (not necessarily in this order):
-
-    .. highlight:: python
-    .. code-block:: python
-
-        [{"A": "1", "B": "3"},
-         {"A": "1", "B": "4"},
-         {"A": "2", "B": "3"},
-         {"A": "2", "B": "4"}]
->>>>>>> 1ceba454
-
-    :param params: A mapping of parameter names to possible values
-    :param _n_permutations: <ignored>
-    :return: A sequence of mappings of all possible permutations
-    """
-    permutations = itertools.product(*params.values())
-    return [dict(zip(params, permutation)) for permutation in permutations]
-
-<<<<<<< HEAD
+
+
 @_register("step")
 def step_values(
     params: t.Mapping[str, t.Sequence[str]],
@@ -262,10 +190,6 @@
     slice = itertools.islice(param_set, _n_permutations)
     # Convert the limited generator to a list and return it
     return list(slice)
-=======
-
-@_register("step")
-def step_values(
     params: t.Mapping[str, t.Sequence[str]], _n_permutations: int = 0
 ) -> list[dict[str, str]]:
     """Take a mapping parameters to possible values and return a sequence of
@@ -281,12 +205,21 @@
                      "B": ["3", "4"]})
 
     Would result in the following permutations:
->>>>>>> 1ceba454
 
     .. highlight:: python
     .. code-block:: python
 
-<<<<<<< HEAD
+        [{"A": "1", "B": "3"},
+         {"A": "2", "B": "4"}]
+
+    :param params: A mapping of parameter names to possible values
+    :param _n_permutations: <ignored>
+    :return: A sequence of mappings of stepped values
+    """
+    steps = zip(*params.values())
+    return [dict(zip(params, step)) for step in steps]
+
+
 @_register("random")
 def random_permutations(
     params: t.Mapping[str, t.Sequence[str]],
@@ -294,41 +227,18 @@
     _n_permutations: int = 0,
 ) -> list[ParamSet]:
     # Generate all possible permutations of parameters and executable arguments
+    """Take a mapping parameters to possible values and return a sequence of
+    length `n_permutations`  sampled randomly from all possible permutations
+
+    :param params: A mapping of parameter names to possible values
+    :param n_permutations: The maximum number of permutations to sample from
+        the sequence of all permutations
+    :return: A sequence of mappings of sampled permutations
+    """
     permutations = create_all_permutations(params, exe_args, _n_permutations)
     # If '_n_permutations' is specified and within a valid range, sample from the
     # available permutations
     if 0 < _n_permutations < len(permutations):
         permutations = random.sample(permutations, _n_permutations)
     # Return the list of permutations
-=======
-        [{"A": "1", "B": "3"},
-         {"A": "2", "B": "4"}]
-
-    :param params: A mapping of parameter names to possible values
-    :param _n_permutations: <ignored>
-    :return: A sequence of mappings of stepped values
-    """
-    steps = zip(*params.values())
-    return [dict(zip(params, step)) for step in steps]
-
-
-@_register("random")
-def random_permutations(
-    params: t.Mapping[str, t.Sequence[str]], n_permutations: int = 0
-) -> list[dict[str, str]]:
-    """Take a mapping parameters to possible values and return a sequence of
-    length `n_permutations`  sampled randomly from all possible permutations
-
-    :param params: A mapping of parameter names to possible values
-    :param n_permutations: The maximum number of permutations to sample from
-        the sequence of all permutations
-    :return: A sequence of mappings of sampled permutations
-    """
-    permutations = create_all_permutations(params, 0)
-
-    # sample from available permutations if n_permutations is specified
-    if 0 < n_permutations < len(permutations):
-        permutations = random.sample(permutations, n_permutations)
-
->>>>>>> 1ceba454
     return permutations