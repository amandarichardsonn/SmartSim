--- conflicted
+++ resolved
@@ -29,13 +29,12 @@
 import abc
 import typing as t
 
-<<<<<<< HEAD
+from smartsim.launchable.jobGroup import JobGroup
+
 if t.TYPE_CHECKING:
     import smartsim.settings.base
-    from smartsim.entity import _mock
+    from smartsim.settings.launchSettings import LaunchSettings
 
-=======
->>>>>>> edb8364d
 
 class TelemetryConfiguration:
     """A base class for configuraing telemetry production behavior on
@@ -136,6 +135,6 @@
     """
 
     @abc.abstractmethod
-    def as_jobs(self, settings: _mock.LaunchSettings) -> t.Collection[_mock.Job]: ...
-    def as_job_group(self, settings: _mock.LaunchSettings) -> _mock.JobGroup:
-        return _mock.JobGroup(self.as_jobs(settings))+    def as_jobs(self, settings: LaunchSettings) -> t.Collection[Job]: ...
+    def as_job_group(self, settings: LaunchSettings) -> JobGroup:
+        return JobGroup(list(self.as_jobs(settings)))