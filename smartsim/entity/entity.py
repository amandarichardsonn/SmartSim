# BSD 2-Clause License
#
# Copyright (c) 2021-2024, Hewlett Packard Enterprise
# All rights reserved.
#
# Redistribution and use in source and binary forms, with or without
# modification, are permitted provided that the following conditions are met:
#
# 1. Redistributions of source code must retain the above copyright notice, this
#    list of conditions and the following disclaimer.
#
# 2. Redistributions in binary form must reproduce the above copyright notice,
#    this list of conditions and the following disclaimer in the documentation
#    and/or other materials provided with the distribution.
#
# THIS SOFTWARE IS PROVIDED BY THE COPYRIGHT HOLDERS AND CONTRIBUTORS "AS IS"
# AND ANY EXPRESS OR IMPLIED WARRANTIES, INCLUDING, BUT NOT LIMITED TO, THE
# IMPLIED WARRANTIES OF MERCHANTABILITY AND FITNESS FOR A PARTICULAR PURPOSE ARE
# DISCLAIMED. IN NO EVENT SHALL THE COPYRIGHT HOLDER OR CONTRIBUTORS BE LIABLE
# FOR ANY DIRECT, INDIRECT, INCIDENTAL, SPECIAL, EXEMPLARY, OR CONSEQUENTIAL
# DAMAGES (INCLUDING, BUT NOT LIMITED TO, PROCUREMENT OF SUBSTITUTE GOODS OR
# SERVICES; LOSS OF USE, DATA, OR PROFITS; OR BUSINESS INTERRUPTION) HOWEVER
# CAUSED AND ON ANY THEORY OF LIABILITY, WHETHER IN CONTRACT, STRICT LIABILITY,
# OR TORT (INCLUDING NEGLIGENCE OR OTHERWISE) ARISING IN ANY WAY OUT OF THE USE
# OF THIS SOFTWARE, EVEN IF ADVISED OF THE POSSIBILITY OF SUCH DAMAGE.

from __future__ import annotations
<<<<<<< HEAD

import abc
import typing as t
=======

import abc
import typing as t

if t.TYPE_CHECKING:
    import smartsim.settings.base
    from smartsim.entity import _mock
>>>>>>> 1ceba454


class TelemetryConfiguration:
    """A base class for configuraing telemetry production behavior on
    existing `SmartSimEntity` subclasses. Any class that will have
    optional telemetry collection must expose access to an instance
    of `TelemetryConfiguration` such as:

    ```
    @property
    def telemetry(self) -> TelemetryConfiguration:
        # Return the telemetry configuration for this entity.
        # :returns: Configuration object indicating the configuration
        # status of telemetry for this entity
        return self._telemetry_producer
    ```

    An instance will be used by to conditionally serialize
    values to the `RuntimeManifest`
    """

    def __init__(self, enabled: bool = False) -> None:
        """Initialize the telemetry producer and immediately call the `_on_enable` hook.

        :param enabled: flag indicating the initial state of telemetry
        """
        self._is_on = enabled

        if self._is_on:
            self._on_enable()
        else:
            self._on_disable()

    @property
    def is_enabled(self) -> bool:
        """Boolean flag indicating if telemetry is currently enabled

        :returns: `True` if enabled, `False` otherwise
        """
        return self._is_on

    def enable(self) -> None:
        """Enable telemetry for this producer"""
        self._is_on = True
        self._on_enable()

    def disable(self) -> None:
        """Disable telemetry for this producer"""
        self._is_on = False
        self._on_disable()

    def _on_enable(self) -> None:
        """Overridable hook called after telemetry is `enabled`. Allows subclasses
        to perform actions when attempts to change configuration are made"""

    def _on_disable(self) -> None:
        """Overridable hook called after telemetry is `disabled`. Allows subclasses
        to perform actions when attempts to change configuration are made"""


class SmartSimEntity:
    def __init__(
        self, name: str, path: str, run_settings: "smartsim.settings.base.RunSettings"
    ) -> None:
        """Initialize a SmartSim entity.

        Each entity must have a name, path, and
        run_settings. All entities within SmartSim
        share these attributes.

        :param name: Name of the entity
        :param path: path to output, error, and configuration files
        """
        self.name = name
        self.run_settings = run_settings
        self.path = path

    @property
    def type(self) -> str:
        """Return the name of the class"""
        return type(self).__name__

    def set_path(self, path: str) -> None:
        if not isinstance(path, str):
            raise TypeError("path argument must be a string")
        self.path = path

    def __repr__(self) -> str:
        return self.name


class CompoundEntity(abc.ABC):
<<<<<<< HEAD
=======
    """An interface to create different types of collections of launchables
    from a single set of launch settings.

    Objects that implement this interface describe how to turn their entities
    into a collection of jobs and this interface will handle coercion into
    other collections for jobs with slightly different launching behavior.
    """

>>>>>>> 1ceba454
    @abc.abstractmethod
    def as_jobs(self, settings: _mock.LaunchSettings) -> t.Collection[_mock.Job]: ...
    def as_job_group(self, settings: _mock.LaunchSettings) -> _mock.JobGroup:
        return _mock.JobGroup(self.as_jobs(settings))<|MERGE_RESOLUTION|>--- conflicted
+++ resolved
@@ -25,19 +25,9 @@
 # OF THIS SOFTWARE, EVEN IF ADVISED OF THE POSSIBILITY OF SUCH DAMAGE.
 
 from __future__ import annotations
-<<<<<<< HEAD
 
 import abc
 import typing as t
-=======
-
-import abc
-import typing as t
-
-if t.TYPE_CHECKING:
-    import smartsim.settings.base
-    from smartsim.entity import _mock
->>>>>>> 1ceba454
 
 
 class TelemetryConfiguration:
@@ -130,8 +120,6 @@
 
 
 class CompoundEntity(abc.ABC):
-<<<<<<< HEAD
-=======
     """An interface to create different types of collections of launchables
     from a single set of launch settings.
 
@@ -140,7 +128,6 @@
     other collections for jobs with slightly different launching behavior.
     """
 
->>>>>>> 1ceba454
     @abc.abstractmethod
     def as_jobs(self, settings: _mock.LaunchSettings) -> t.Collection[_mock.Job]: ...
     def as_job_group(self, settings: _mock.LaunchSettings) -> _mock.JobGroup:
