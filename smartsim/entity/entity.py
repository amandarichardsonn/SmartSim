# BSD 2-Clause License
#
# Copyright (c) 2021-2024, Hewlett Packard Enterprise
# All rights reserved.
#
# Redistribution and use in source and binary forms, with or without
# modification, are permitted provided that the following conditions are met:
#
# 1. Redistributions of source code must retain the above copyright notice, this
#    list of conditions and the following disclaimer.
#
# 2. Redistributions in binary form must reproduce the above copyright notice,
#    this list of conditions and the following disclaimer in the documentation
#    and/or other materials provided with the distribution.
#
# THIS SOFTWARE IS PROVIDED BY THE COPYRIGHT HOLDERS AND CONTRIBUTORS "AS IS"
# AND ANY EXPRESS OR IMPLIED WARRANTIES, INCLUDING, BUT NOT LIMITED TO, THE
# IMPLIED WARRANTIES OF MERCHANTABILITY AND FITNESS FOR A PARTICULAR PURPOSE ARE
# DISCLAIMED. IN NO EVENT SHALL THE COPYRIGHT HOLDER OR CONTRIBUTORS BE LIABLE
# FOR ANY DIRECT, INDIRECT, INCIDENTAL, SPECIAL, EXEMPLARY, OR CONSEQUENTIAL
# DAMAGES (INCLUDING, BUT NOT LIMITED TO, PROCUREMENT OF SUBSTITUTE GOODS OR
# SERVICES; LOSS OF USE, DATA, OR PROFITS; OR BUSINESS INTERRUPTION) HOWEVER
# CAUSED AND ON ANY THEORY OF LIABILITY, WHETHER IN CONTRACT, STRICT LIABILITY,
# OR TORT (INCLUDING NEGLIGENCE OR OTHERWISE) ARISING IN ANY WAY OUT OF THE USE
# OF THIS SOFTWARE, EVEN IF ADVISED OF THE POSSIBILITY OF SUCH DAMAGE.

from __future__ import annotations

import abc
import typing as t

<<<<<<< HEAD
if t.TYPE_CHECKING:
    import smartsim.settings.base
    from smartsim.entity import _mock

=======
>>>>>>> edb8364d

class TelemetryConfiguration:
    """A base class for configuraing telemetry production behavior on
    existing `SmartSimEntity` subclasses. Any class that will have
    optional telemetry collection must expose access to an instance
    of `TelemetryConfiguration` such as:

    ```
    @property
    def telemetry(self) -> TelemetryConfiguration:
        # Return the telemetry configuration for this entity.
        # :returns: Configuration object indicating the configuration
        # status of telemetry for this entity
        return self._telemetry_producer
    ```

    An instance will be used by to conditionally serialize
    values to the `RuntimeManifest`
    """

    def __init__(self, enabled: bool = False) -> None:
        """Initialize the telemetry producer and immediately call the `_on_enable` hook.

        :param enabled: flag indicating the initial state of telemetry
        """
        self._is_on = enabled

        if self._is_on:
            self._on_enable()
        else:
            self._on_disable()

    @property
    def is_enabled(self) -> bool:
        """Boolean flag indicating if telemetry is currently enabled

        :returns: `True` if enabled, `False` otherwise
        """
        return self._is_on

    def enable(self) -> None:
        """Enable telemetry for this producer"""
        self._is_on = True
        self._on_enable()

    def disable(self) -> None:
        """Disable telemetry for this producer"""
        self._is_on = False
        self._on_disable()

    def _on_enable(self) -> None:
        """Overridable hook called after telemetry is `enabled`. Allows subclasses
        to perform actions when attempts to change configuration are made"""

    def _on_disable(self) -> None:
        """Overridable hook called after telemetry is `disabled`. Allows subclasses
        to perform actions when attempts to change configuration are made"""


class SmartSimEntity:
    def __init__(
        self, name: str, path: str, run_settings: "smartsim.settings.base.RunSettings"
    ) -> None:
        """Initialize a SmartSim entity.

        Each entity must have a name, path, and
        run_settings. All entities within SmartSim
        share these attributes.

        :param name: Name of the entity
        :param path: path to output, error, and configuration files
        """
        self.name = name
        self.run_settings = run_settings
        self.path = path

    @property
    def type(self) -> str:
        """Return the name of the class"""
        return type(self).__name__

    def set_path(self, path: str) -> None:
        if not isinstance(path, str):
            raise TypeError("path argument must be a string")
        self.path = path

    def __repr__(self) -> str:
        return self.name


class CompoundEntity(abc.ABC):
    @abc.abstractmethod
    def as_jobs(self, settings: _mock.LaunchSettings) -> t.Collection[_mock.Job]: ...
    def as_job_group(self, settings: _mock.LaunchSettings) -> _mock.JobGroup:
        return _mock.JobGroup(self.as_jobs(settings))<|MERGE_RESOLUTION|>--- conflicted
+++ resolved
@@ -29,13 +29,6 @@
 import abc
 import typing as t
 
-<<<<<<< HEAD
-if t.TYPE_CHECKING:
-    import smartsim.settings.base
-    from smartsim.entity import _mock
-
-=======
->>>>>>> edb8364d
 
 class TelemetryConfiguration:
     """A base class for configuraing telemetry production behavior on
