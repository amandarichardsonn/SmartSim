--- conflicted
+++ resolved
@@ -39,10 +39,6 @@
 from .._core.utils.helpers import cat_arg_and_value, expand_exe_path
 from ..error import EntityExistsError, SSUnsupportedError
 from ..log import get_logger
-<<<<<<< HEAD
-=======
-from ..settings import BatchSettings, RunSettings
->>>>>>> edb8364d
 from .dbobject import FSModel, FSScript
 from .entity import SmartSimEntity
 from .files import EntityFiles
