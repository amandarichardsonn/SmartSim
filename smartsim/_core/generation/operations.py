import base64
import os
import pathlib
import pickle
import sys
import typing as t
from dataclasses import dataclass, field

from ..commands import Command

# pylint: disable=invalid-name
entry_point_path = "smartsim._core.entrypoints.file_operations"
"""Path to file operations module"""

copy_cmd = "copy"
"""Copy file operations command"""
symlink_cmd = "symlink"
"""Symlink file operations command"""
configure_cmd = "configure"
"""Configure file operations command"""


def _create_final_dest(job_root_path: pathlib.Path, dest: pathlib.Path) -> str:
    """Combine the job root path and destination path. Return as a string for
    entry point consumption.

    :param job_root_path: Job root path
    :param dest: Destination path
    :return: Combined path
    :raises ValueError: An error occurred during path combination
    """
    combined_path = job_root_path / dest
    return str(combined_path)


def _check_src_and_dest_path(
    src: pathlib.Path, dest: t.Union[pathlib.Path, None]
) -> None:
    """Validate that the provided source and destination paths are
    of type pathlib.Path

    :param src: The source path to be checked.
    :param dest: The destination path to be checked.
    :raises TypeError: If either src or dest is not an instance of pathlib.Path
    """
    if not isinstance(src, pathlib.Path) or not src.is_absolute():
        raise TypeError(f"src must be of type pathlib.Path, not {type(src).__name__}")
    if dest is not None and not isinstance(dest, pathlib.Path):
        raise TypeError(
            f"dest must be of type pathlib.Path or None, not {type(dest).__name__}"
        )
    if isinstance(dest, pathlib.Path) and dest.is_absolute():
        raise ValueError("Invalid destination path")


<<<<<<< HEAD
def check_run_path(run_path: pathlib.Path) -> None:
=======
def _check_run_path(run_path: pathlib.Path) -> None:
>>>>>>> 44a3b18e
    """Validate that the provided run path is of type pathlib.Path

    :param run_path: The run path to be checked
    :raises TypeError: If either run path is not an instance of pathlib.Path
    :raises ValueError: If the run path is not a directory
    """
    if not isinstance(run_path, pathlib.Path):
        raise TypeError(
            f"run_path must be of type pathlib.Path, not {type(run_path).__name__}"
        )


class GenerationContext:
    """Context for file system generation operations."""

    def __init__(self, job_root_path: pathlib.Path):
        _check_run_path(job_root_path)
        self.job_root_path = job_root_path
        """The Job run path"""


class GenerationProtocol(t.Protocol):
    """Protocol for Generation Operations."""

    def format(self, context: GenerationContext) -> Command:
        """Return a formatted Command."""


class CopyOperation(GenerationProtocol):
    """Copy Operation"""

    def __init__(
        self, src: pathlib.Path, dest: t.Optional[pathlib.Path] = None
    ) -> None:
        """Initialize a CopyOperation object

        :param src: Path to source
        :param dest: Path to destination
        """
        _check_src_and_dest_path(src, dest)
        self.src = src
        self.dest = dest or pathlib.Path(src.name)

    def format(self, context: GenerationContext) -> Command:
        """Create Command to invoke copy file system entry point

        :param context: Context for copy operation
        :return: Copy Command
        """
        final_dest = _create_final_dest(context.job_root_path, self.dest)
        return Command(
            [
                sys.executable,
                "-m",
                entry_point_path,
                copy_cmd,
                str(self.src),
                final_dest,
                "--dirs_exist_ok",
            ]
        )


class SymlinkOperation(GenerationProtocol):
    """Symlink Operation"""

    def __init__(
        self, src: pathlib.Path, dest: t.Optional[pathlib.Path] = None
    ) -> None:
        """Initialize a SymlinkOperation object

        :param src: Path to source
        :param dest: Path to destination
        """
        _check_src_and_dest_path(src, dest)
        self.src = src
        self.dest = dest or pathlib.Path(src.name)

    def format(self, context: GenerationContext) -> Command:
        """Create Command to invoke symlink file system entry point

        :param context: Context for symlink operation
        :return: Symlink Command
        """
        normalized_path = os.path.normpath(self.src)
        parent_dir = os.path.dirname(normalized_path)
        final_dest = _create_final_dest(context.job_root_path, self.dest)
        new_dest = os.path.join(final_dest, parent_dir)
        return Command(
            [
                sys.executable,
                "-m",
                entry_point_path,
                symlink_cmd,
                str(self.src),
                new_dest,
            ]
        )


class ConfigureOperation(GenerationProtocol):
    """Configure Operation"""

    def __init__(
        self,
        src: pathlib.Path,
        file_parameters: t.Mapping[str, str],
        dest: t.Optional[pathlib.Path] = None,
        tag: t.Optional[str] = None,
    ) -> None:
        """Initialize a ConfigureOperation

        :param src: Path to source
        :param file_parameters: File parameters to find and replace
        :param dest: Path to destination
        :param tag: Tag to use for find and replacement
        """
        _check_src_and_dest_path(src, dest)
        self.src = src
        self.dest = dest or pathlib.Path(src.name)
        pickled_dict = pickle.dumps(file_parameters)
        encoded_dict = base64.b64encode(pickled_dict).decode("ascii")
        self.file_parameters = encoded_dict
        self.tag = tag if tag else ";"

    def format(self, context: GenerationContext) -> Command:
        """Create Command to invoke configure file system entry point

        :param context: Context for configure operation
        :return: Configure Command
        """
        final_dest = _create_final_dest(context.job_root_path, self.dest)
        return Command(
            [
                sys.executable,
                "-m",
                entry_point_path,
                configure_cmd,
                str(self.src),
                final_dest,
                self.tag,
                self.file_parameters,
            ]
        )


GenerationProtocolT = t.TypeVar("GenerationProtocolT", bound=GenerationProtocol)


@dataclass
class FileSysOperationSet:
    """Dataclass to represent a set of file system operation objects"""

    # TODO disallow modification - dunder function (post ticket to reevaluate API objects)
    operations: t.List[GenerationProtocol] = field(default_factory=list)
    """Set of file system objects that match the GenerationProtocol"""

    def add_copy(
        self, src: pathlib.Path, dest: t.Optional[pathlib.Path] = None
    ) -> None:
        """Add a copy operation to the operations list

        :param src: Path to source
        :param dest: Path to destination
        """
        self.operations.append(CopyOperation(src, dest))

    def add_symlink(
        self, src: pathlib.Path, dest: t.Optional[pathlib.Path] = None
    ) -> None:
        """Add a symlink operation to the operations list

        :param src: Path to source
        :param dest: Path to destination
        """
        self.operations.append(SymlinkOperation(src, dest))

    def add_configuration(
        self,
        src: pathlib.Path,
        file_parameters: t.Mapping[str, str],
        dest: t.Optional[pathlib.Path] = None,
        tag: t.Optional[str] = None,
    ) -> None:
        """Add a configure operation to the operations list

        :param src: Path to source
        :param file_parameters: File parameters to find and replace
        :param dest: Path to destination
        :param tag: Tag to use for find and replacement
        """
        self.operations.append(ConfigureOperation(src, file_parameters, dest, tag))

    @property
    def copy_operations(self) -> list[CopyOperation]:
        """Property to get the list of copy files.

        :return: List of CopyOperation objects
        """
        return self._filter(CopyOperation)

    @property
    def symlink_operations(self) -> list[SymlinkOperation]:
        """Property to get the list of symlink files.

        :return: List of SymlinkOperation objects
        """
        return self._filter(SymlinkOperation)

    @property
    def configure_operations(self) -> list[ConfigureOperation]:
        """Property to get the list of configure files.

        :return: List of ConfigureOperation objects
        """
        return self._filter(ConfigureOperation)

    def _filter(self, type_: type[GenerationProtocolT]) -> list[GenerationProtocolT]:
        """Filters the operations list to include only instances of the
        specified type.

        :param type: The type of operations to filter
        :return: A list of operations that are instances of the specified type
        """
        return [x for x in self.operations if isinstance(x, type_)]<|MERGE_RESOLUTION|>--- conflicted
+++ resolved
@@ -53,11 +53,7 @@
         raise ValueError("Invalid destination path")
 
 
-<<<<<<< HEAD
-def check_run_path(run_path: pathlib.Path) -> None:
-=======
 def _check_run_path(run_path: pathlib.Path) -> None:
->>>>>>> 44a3b18e
     """Validate that the provided run path is of type pathlib.Path
 
     :param run_path: The run path to be checked
