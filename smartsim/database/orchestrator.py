--- conflicted
+++ resolved
@@ -521,10 +521,6 @@
         mpmd_nodes = single_cmd and db_nodes > 1
 
         if mpmd_nodes:
-<<<<<<< HEAD
-
-=======
->>>>>>> ea44a1ec
             run_settings = create_run_settings(
                 exe=exe, exe_args=exe_args[0], run_args=run_args.copy(), **kwargs
             )
@@ -618,38 +614,15 @@
             for db_id in range(self.db_nodes):
                 db_node_name = "_".join((self.name, str(db_id)))
 
-<<<<<<< HEAD
-            # create the exe_args list for launching multiple databases
-            # per node. also collect port range for dbnode
-            start_script_args = [
-                "-m",
-                "smartsim._core.entrypoints.redis",  # entrypoint
-                f"+ifname={self._interface}",  # pass interface to start script
-                "+command",  # command flag for argparser
-                self._redis_exe,  # redis-server
-                self._redis_conf,  # redis6.conf file
-                self._rai_module,  # redisai.so
-                "--port",  # redis port
-                str(port),  # port number
-            ]
-            if cluster:
-                start_script_args += self._get_cluster_args(db_shard_name, port)
-=======
                 # create the exe_args list for launching multiple databases
                 # per node. also collect port range for dbnode
                 start_script_args = self._get_start_script_args(
                     db_node_name, port, cluster
                 )
->>>>>>> ea44a1ec
 
                 exe_args = " ".join(start_script_args)
 
-<<<<<<< HEAD
-            if not mpmd_nodes:
-                # if only launching 1 db_per_host, we don't need a list of exe args lists
-=======
                 # if only launching 1 db per command, we don't need a list of exe args lists
->>>>>>> ea44a1ec
                 run_settings = self._build_run_settings(
                     sys.executable, exe_args, **kwargs
                 )
@@ -681,8 +654,6 @@
             exe_args = " ".join(start_script_args)
             exe_args_mpmd.append(sh_split(exe_args))
 
-<<<<<<< HEAD
-=======
         if self.launcher == "lsf":
             run_settings = self._build_run_settings_lsf(
                 sys.executable, exe_args_mpmd, **kwargs
@@ -703,7 +674,6 @@
 
         self.ports = [port]
 
->>>>>>> ea44a1ec
     @staticmethod
     def _get_cluster_args(name, port):
         """Create the arguments necessary for cluster creation"""
