# BSD 2-Clause License
#
# Copyright (c) 2021, Hewlett Packard Enterprise
# All rights reserved.
#
# Redistribution and use in source and binary forms, with or without
# modification, are permitted provided that the following conditions are met:
#
# 1. Redistributions of source code must retain the above copyright notice, this
#    list of conditions and the following disclaimer.
#
# 2. Redistributions in binary form must reproduce the above copyright notice,
#    this list of conditions and the following disclaimer in the documentation
#    and/or other materials provided with the distribution.
#
# THIS SOFTWARE IS PROVIDED BY THE COPYRIGHT HOLDERS AND CONTRIBUTORS "AS IS"
# AND ANY EXPRESS OR IMPLIED WARRANTIES, INCLUDING, BUT NOT LIMITED TO, THE
# IMPLIED WARRANTIES OF MERCHANTABILITY AND FITNESS FOR A PARTICULAR PURPOSE ARE
# DISCLAIMED. IN NO EVENT SHALL THE COPYRIGHT HOLDER OR CONTRIBUTORS BE LIABLE
# FOR ANY DIRECT, INDIRECT, INCIDENTAL, SPECIAL, EXEMPLARY, OR CONSEQUENTIAL
# DAMAGES (INCLUDING, BUT NOT LIMITED TO, PROCUREMENT OF SUBSTITUTE GOODS OR
# SERVICES; LOSS OF USE, DATA, OR PROFITS; OR BUSINESS INTERRUPTION) HOWEVER
# CAUSED AND ON ANY THEORY OF LIABILITY, WHETHER IN CONTRACT, STRICT LIABILITY,
# OR TORT (INCLUDING NEGLIGENCE OR OTHERWISE) ARISING IN ANY WAY OUT OF THE USE
# OF THIS SOFTWARE, EVEN IF ADVISED OF THE POSSIBILITY OF SUCH DAMAGE.


from ..config import CONFIG
from ..entity import DBNode
from ..error import SmartSimError, SSUnsupportedError
from ..settings import BsubBatchSettings, JsrunSettings
from ..utils import get_logger
from .orchestrator import Orchestrator

logger = get_logger(__name__)


class LSFOrchestrator(Orchestrator):
    def __init__(
        self,
        port=6379,
        db_nodes=1,
        cpus_per_shard=4,
        gpus_per_shard=0,
        batch=True,
        hosts=None,
        project=None,
        time=None,
        db_per_host=1,
        interface="ib0",
        **kwargs,
    ):

        """Initialize an Orchestrator reference for LSF based systems

        The orchestrator launches as a batch by default. If
        batch=False, at launch, the orchestrator will look for an interactive
        allocation to launch on.

        The LSFOrchestrator port provided will be incremented if multiple
        databases per host are launched (``db_per_host>1``).

        Each database shard is assigned a resource set with cpus and gpus
        allocated contiguously on the host:
        it is the user's responsibility to check if
        enough resources are available on each host.

        A list of hosts to launch the database on can be specified
        these addresses must correspond to
        those of the first ``db_nodes//db_per_host`` compute nodes
        in the allocation: for example, for 8 ``db_nodes`` and 2 ``db_per_host``
        the ``host_list`` must contain the addresses of hosts 1, 2, 3, and 4.

        ``LSFOrchestrator`` is launched with only one ``jsrun`` command
        as launch binary, and an Explicit Resource File (ERF) which is
        automatically generated. The orchestrator is always launched on the
        first ``db_nodes//db_per_host`` compute nodes in the allocation.

<<<<<<< HEAD
        Database nodes should always be accessed using high-speed networks. If
        the hostnames provided are not attached to high-speed networks,
        ``host_map`` should provide a way to obtain the high-speed
        network addresses (or hostnames). See the function ``convert_hostnames``
        for details.

        :param port: TCP/IP port, defaults to 6379
=======
        :param port: TCP/IP port
>>>>>>> 2e4c8b3a
        :type port: int
        :param db_nodes: number of database shards, defaults to 1
        :type db_nodes: int, optional
        :param cpus_per_shard: cpus to allocate per shard, defaults to 4
        :type cpus_per_shard: int, optional
        :param gpus_per_shard: gpus to allocate per shard, defaults to 0
        :type gpus_per_shard: int, optional
        :param batch: Run as a batch workload, defaults to True
        :type batch: bool, optional
        :param hosts: specify hosts to launch on
        :type hosts: list[str], optional
        :param project: project to run batch on
        :type project: str, optional
        :param time: walltime for batch 'HH:MM' format
        :type time: str, optional
        :param db_per_host: number of database shards per system host (MPMD), defaults to 1
        :type db_per_host: int, optional
<<<<<<< HEAD
        :param host_map: function to convert hostnames
        :type host_map: callable function, optional
=======
        :param interface: network interface to use
        :type interface: str
>>>>>>> 2e4c8b3a
        """
        self.cpus_per_shard = cpus_per_shard
        self.gpus_per_shard = gpus_per_shard

        super().__init__(
            port,
            interface,
            db_nodes=db_nodes,
            batch=batch,
            run_command="jsrun",
            db_per_host=db_per_host,
            **kwargs,
        )
        self.db_nodes = db_nodes
        self.batch_settings = self._build_batch_settings(
            db_nodes, batch, project, time, db_per_host=db_per_host, **kwargs
        )
        if hosts:
            self.set_hosts(hosts)
        self._reserved_run_args = {}
        self._reserved_batch_args = {}
        self._fill_reserved()

    def set_walltime(self, walltime):
        """Set the batch walltime of the orchestrator

        Note: This will only effect orchestrators launched as a batch

        :param walltime: amount of time e.g. 10 hours is 10:00
        :type walltime: str
        :raises SmartSimError: if orchestrator isn't launching as batch
        """
        if not self.batch:
            raise SmartSimError("Not running as batch, cannot set walltime")
        self.batch_settings.set_walltime(walltime)

    def set_batch_arg(self, arg, value):
        """Set a cobalt ``qsub`` argument

        Some commonly used arguments are used
        by SmartSim and will not be allowed to be set.
        For example, "m", "n", etc.

        :param arg: batch argument to set e.g. "exclusive"
        :type arg: str
        :param value: batch param - set to None if no param value
        :type value: str | None
        :raises SmartSimError: if orchestrator not launching as batch
        """
        if not self.batch:
            raise SmartSimError("Not running as batch, cannot set batch_arg")
        if arg in self._reserved_batch_args:
            logger.warning(
                f"Can not set batch argument {arg}: it is a reserved keyword in LSFOrchestrator"
            )
        else:
            self.batch_settings.batch_args[arg] = value

    def set_run_arg(self, arg, value):
        """Set a run argument the orchestrator should launch
        each node with (it will be passed to `aprun`)

        Some commonly used arguments are used
        by SmartSim and will not be allowed to be set.
        For example, "chdir", "np"

        :param arg: run argument to set
        :type arg: str
        :param value: run parameter - set to None if no parameter value
        :type value: str | None
        """
        if arg in self._reserved_run_args[type(self.entities[0].run_settings)]:
            logger.warning(
                f"Can not set run argument {arg}: it is a reserved keyword in LSFOrchestrator"
            )
        else:
            for db in self.entities:
                db.run_settings.run_args[arg] = value

    def set_hosts(self, host_list):
        """Specify the hosts for the ``LSFOrchestrator`` to launch on

        :param host_list: list of host (compute node names)
        :type host_list: str | list[str]
        :raises TypeError: if wrong type
        """
        if isinstance(host_list, str):
            host_list = [host_list.strip()]
        if not isinstance(host_list, list):
            raise TypeError("host_list argument must be a list of strings")
        if not all([isinstance(host, str) for host in host_list]):
            raise TypeError("host_list argument must be list of strings")

        # TODO check length
        if self.batch:
            self.batch_settings.set_hostlist(host_list)
        for db in self.entities:
            db.set_hosts(host_list)

    def _build_batch_settings(self, db_nodes, batch, project, time, **kwargs):
        batch_settings = None
        dph = kwargs.get("db_per_host", 1)
        smts = kwargs.get("smts", 1)
        if batch:
            batch_settings = BsubBatchSettings(
                nodes=db_nodes // dph, time=time, project=project, smts=smts
            )
        return batch_settings

    def _build_run_settings(self, exe, exe_args, **kwargs):
        dph = kwargs.get("db_per_host", 1)
        run_args = kwargs.get("run_args", {}).copy()
        old_host = None
        erf_rs = None
        for shard_id, args in enumerate(exe_args):
            host = shard_id // dph
            run_args["launch_distribution"] = "packed"
            
            run_settings = JsrunSettings(exe, args, run_args=run_args)
            run_settings.set_binding("none")

            # This makes sure output is written to orchestrator_0.out, orchestrator_1.out, and so on
            run_settings.set_individual_output("_%t")
            # tell step to create a mpmd executable even if we only have one task
            # because we need to specify the host
            if host != old_host:
                assigned_smts = 0
                assigned_gpus = 0
            old_host = host

            erf_sets = {
                "rank_count": "1",
                "host": str(1 + host),
                "cpu": "{" + f"{assigned_smts}:{self.cpus_per_shard}" + "}",
            }

            assigned_smts += self.cpus_per_shard
            if self.gpus_per_shard > 1:  # pragma: no-cover
                erf_sets["gpu"] = (
                    "{" + f"{assigned_gpus}-{assigned_gpus+self.gpus_per_shard-1}" + "}"
                )
            elif self.gpus_per_shard > 0:
                erf_sets["gpu"] = "{" + f"{assigned_gpus}" + "}"
            assigned_gpus += self.gpus_per_shard

            run_settings.set_erf_sets(erf_sets)

            if erf_rs:
                erf_rs.make_mpmd(run_settings)
            else:
                run_settings.make_mpmd()
                erf_rs = run_settings

        return erf_rs

    def _initialize_entities(self, **kwargs):
        """Initialize DBNode instances for the orchestrator."""
        db_nodes = kwargs.get("db_nodes", 1)
        cluster = not bool(db_nodes < 3)
        if int(db_nodes) == 2:
            raise SSUnsupportedError("Orchestrator does not support clusters of size 2")

        dph = kwargs.get("db_per_host", 1)
        port = kwargs.get("port", 6379)

        db_conf = CONFIG.redis_conf
        redis_exe = CONFIG.redis_exe
        ai_module = self._get_AI_module()
        start_script = self._find_redis_start_script()


        exe_args = []
        for db_id in range(db_nodes // dph):
            # create the exe_args list for launching multiple databases
            # per node. also collect port range for dbnode
            ports = []
            for port_offset in range(dph):
                next_port = int(port) + port_offset
                db_shard_name = "_".join((self.name, str(db_id * dph + port_offset)))
                node_exe_args = [
                    start_script,                  # redis_starter.py
                    f"+ifname={self._interface}",  # pass interface to start script
                    "+command",                    # command flag for argparser
                    redis_exe,                     # redis-server
                    db_conf,                       # redis6.conf file
                    ai_module,                     # redisai.so
                    "--port",                      # redis port
                    str(next_port),                # port number
                ]
                if cluster:
                    node_exe_args += self._get_cluster_args(db_shard_name, next_port)
                exe_args.append(node_exe_args)
                ports.append(next_port)

        run_settings = self._build_run_settings("python", exe_args, **kwargs)
        node = DBNode(
            self.name,
            self.path,
            run_settings,
            ports
        )
        node._multihost = True
        node._shard_ids = range(db_nodes)
        self.entities.append(node)
        self.ports = ports

    @property
    def num_shards(self):
        return self.db_nodes

    def _fill_reserved(self):
        """Fill the reserved batch and run arguments dictionaries"""
        # ERF basically makes all other args useless
        self._reserved_run_args[JsrunSettings] = [
            "chdir",
            "h",
            "stdio_stdout",
            "o",
            "stdio_stderr",
            "k",
            "tasks_per_rs",
            "a",
            "np",
            "p",
            "cpu_per_rs",
            "c",
            "gpu_per_rs",
            "g",
            "latency_priority",
            "l",
            "memory_per_rs",
            "m",
            "nrs",
            "n",
            "rs_per_host",
            "r",
            "rs_per_socket",
            "K",
            "appfile",
            "f",
            "allocate_only",
            "A",
            "launch_node_task",
            "H",
            "use_reservation",
            "J",
            "use_resources",
            "bind",
            "b",
            "launch_distribution",
            "d",
        ]

        self._reserved_batch_args = ["J", "o", "e", "m", "n", "nnodes"]<|MERGE_RESOLUTION|>--- conflicted
+++ resolved
@@ -76,17 +76,7 @@
         automatically generated. The orchestrator is always launched on the
         first ``db_nodes//db_per_host`` compute nodes in the allocation.
 
-<<<<<<< HEAD
-        Database nodes should always be accessed using high-speed networks. If
-        the hostnames provided are not attached to high-speed networks,
-        ``host_map`` should provide a way to obtain the high-speed
-        network addresses (or hostnames). See the function ``convert_hostnames``
-        for details.
-
-        :param port: TCP/IP port, defaults to 6379
-=======
         :param port: TCP/IP port
->>>>>>> 2e4c8b3a
         :type port: int
         :param db_nodes: number of database shards, defaults to 1
         :type db_nodes: int, optional
@@ -104,13 +94,8 @@
         :type time: str, optional
         :param db_per_host: number of database shards per system host (MPMD), defaults to 1
         :type db_per_host: int, optional
-<<<<<<< HEAD
-        :param host_map: function to convert hostnames
-        :type host_map: callable function, optional
-=======
         :param interface: network interface to use
         :type interface: str
->>>>>>> 2e4c8b3a
         """
         self.cpus_per_shard = cpus_per_shard
         self.gpus_per_shard = gpus_per_shard
@@ -228,7 +213,7 @@
         for shard_id, args in enumerate(exe_args):
             host = shard_id // dph
             run_args["launch_distribution"] = "packed"
-            
+
             run_settings = JsrunSettings(exe, args, run_args=run_args)
             run_settings.set_binding("none")
 
@@ -280,7 +265,6 @@
         redis_exe = CONFIG.redis_exe
         ai_module = self._get_AI_module()
         start_script = self._find_redis_start_script()
-
 
         exe_args = []
         for db_id in range(db_nodes // dph):
@@ -291,14 +275,14 @@
                 next_port = int(port) + port_offset
                 db_shard_name = "_".join((self.name, str(db_id * dph + port_offset)))
                 node_exe_args = [
-                    start_script,                  # redis_starter.py
+                    start_script,  # redis_starter.py
                     f"+ifname={self._interface}",  # pass interface to start script
-                    "+command",                    # command flag for argparser
-                    redis_exe,                     # redis-server
-                    db_conf,                       # redis6.conf file
-                    ai_module,                     # redisai.so
-                    "--port",                      # redis port
-                    str(next_port),                # port number
+                    "+command",  # command flag for argparser
+                    redis_exe,  # redis-server
+                    db_conf,  # redis6.conf file
+                    ai_module,  # redisai.so
+                    "--port",  # redis port
+                    str(next_port),  # port number
                 ]
                 if cluster:
                     node_exe_args += self._get_cluster_args(db_shard_name, next_port)
@@ -306,12 +290,7 @@
                 ports.append(next_port)
 
         run_settings = self._build_run_settings("python", exe_args, **kwargs)
-        node = DBNode(
-            self.name,
-            self.path,
-            run_settings,
-            ports
-        )
+        node = DBNode(self.name, self.path, run_settings, ports)
         node._multihost = True
         node._shard_ids = range(db_nodes)
         self.entities.append(node)
